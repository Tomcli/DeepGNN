--- conflicted
+++ resolved
@@ -1,7 +1,6 @@
 # Copyright (c) Microsoft Corporation.
 # Licensed under the MIT License.
 
-<<<<<<< HEAD
 """
 Snark districuted client implementation.
 
@@ -12,12 +11,8 @@
 To synchronize shutdown we track every client created via a sync file with snark_{client_id}.client pattern.
 Servers will stop only after all these files are deleted by clients.
 """
+from itertools import repeat
 from typing import Optional, List, Dict, Any, Callable
-=======
-"""Snark districuted client implementation."""
-from itertools import repeat
-from typing import List, Dict
->>>>>>> b16ea8d0
 import tempfile
 import concurrent
 from concurrent.futures import ThreadPoolExecutor
