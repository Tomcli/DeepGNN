--- conflicted
+++ resolved
@@ -7,13 +7,8 @@
 ## [Unreleased]
 
 ### Added
-<<<<<<< HEAD
-
 - Add migrate script to help migrate to the new Ray Trainer, run "python -m deepgnn.migrate.ray_torch --main_path <your main.py with run_dist>" to convert it to use the Ray Trainer. Add --hvd to convert to horovod trainer.
 
-### Changed
-=======
->>>>>>> 748c1280
 - Add usage example for Ray Train, see [docs/torch/ray_usage.rst](https://github.com/microsoft/DeepGNN/tree/main/docs/torch/ray_usage.rst).
 
 - Add documentation for Ray Data usage, see [tutorial](https://github.com/microsoft/DeepGNN/tree/main/docs/graph_engine/dataset.rst) and [example](https://github.com/microsoft/DeepGNN/tree/main/docs/graph_engine/ray_usage_advanced.rst)
