--- conflicted
+++ resolved
@@ -15,13 +15,8 @@
 
 from torch.utils.data import IterableDataset
 
-<<<<<<< HEAD
 from deepgnn.graph_engine import Graph, SamplingStrategy
-from model import KGEModel
-=======
-from deepgnn.graph_engine import Graph, FeatureType, SamplingStrategy
 from model import KGEModel  # type: ignore
->>>>>>> c4469b8f
 
 
 class MockEdgeDataLoader(IterableDataset):
